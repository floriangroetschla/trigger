<<<<<<< HEAD
#pragma once

=======
>>>>>>> 1c3c7c0c
#include "appfwk/DAQModule.hpp"
#include "ers/Issue.hpp"

#include <string>

<<<<<<< HEAD
#define TLVL_ENTER_EXIT_METHODS 10
#define TLVL_GENERATION 11
#define TLVL_CANDIDATE 15

=======
>>>>>>> 1c3c7c0c
namespace dunedaq {

<<<<<<< HEAD
  ERS_DECLARE_ISSUE(trigger, InvalidTimeSync, "An invalid TimeSync message was received", ERS_EMPTY)

  ERS_DECLARE_ISSUE(trigger, InvalidConfiguration, "An invalid configuration object was received", ERS_EMPTY)

  ERS_DECLARE_ISSUE_BASE(dunetrigger,
			 ProgressUpdate,
			 appfwk::GeneralDAQModuleIssue,
			 message,
			 ((std::string)name),
			 ((std::string)message))

  ERS_DECLARE_ISSUE_BASE(dunetrigger,
			 InvalidQueueFatalError,
			 appfwk::GeneralDAQModuleIssue,
			 "The " << queueType << " queue was not successfully created.",
			 ((std::string)name),
			 ((std::string)queueType))

} // namespace dunedaq   
=======
ERS_DECLARE_ISSUE(trigger, InvalidConfiguration, "An invalid configuration object was received", ERS_EMPTY)

ERS_DECLARE_ISSUE_BASE(trigger,
                       SignalTypeError,
                       appfwk::GeneralDAQModuleIssue,
                       "Signal type " << signal_type << " invalid.",
                       ((std::string)name),
                       ((uint32_t)signal_type))

ERS_DECLARE_ISSUE_BASE(trigger,
                       InvalidQueueFatalError,
                       appfwk::GeneralDAQModuleIssue,
                       "The " << queueType << " queue was not successfully created.",
                       ((std::string)name),
                       ((std::string)queueType))
} // dunedaq
>>>>>>> 1c3c7c0c
<|MERGE_RESOLUTION|>--- conflicted
+++ resolved
@@ -1,23 +1,16 @@
-<<<<<<< HEAD
 #pragma once
 
-=======
->>>>>>> 1c3c7c0c
 #include "appfwk/DAQModule.hpp"
 #include "ers/Issue.hpp"
 
 #include <string>
 
-<<<<<<< HEAD
 #define TLVL_ENTER_EXIT_METHODS 10
 #define TLVL_GENERATION 11
 #define TLVL_CANDIDATE 15
 
-=======
->>>>>>> 1c3c7c0c
 namespace dunedaq {
 
-<<<<<<< HEAD
   ERS_DECLARE_ISSUE(trigger, InvalidTimeSync, "An invalid TimeSync message was received", ERS_EMPTY)
 
   ERS_DECLARE_ISSUE(trigger, InvalidConfiguration, "An invalid configuration object was received", ERS_EMPTY)
@@ -36,22 +29,18 @@
 			 ((std::string)name),
 			 ((std::string)queueType))
 
+  ERS_DECLARE_ISSUE_BASE(trigger,
+			 SignalTypeError,
+			 appfwk::GeneralDAQModuleIssue,
+			 "Signal type " << signal_type << " invalid.",
+			 ((std::string)name),
+			 ((uint32_t)signal_type))
+
+  ERS_DECLARE_ISSUE_BASE(trigger,
+			 InvalidQueueFatalError,
+			 appfwk::GeneralDAQModuleIssue,
+			 "The " << queueType << " queue was not successfully created.",
+			 ((std::string)name),
+			 ((std::string)queueType))
+
 } // namespace dunedaq   
-=======
-ERS_DECLARE_ISSUE(trigger, InvalidConfiguration, "An invalid configuration object was received", ERS_EMPTY)
-
-ERS_DECLARE_ISSUE_BASE(trigger,
-                       SignalTypeError,
-                       appfwk::GeneralDAQModuleIssue,
-                       "Signal type " << signal_type << " invalid.",
-                       ((std::string)name),
-                       ((uint32_t)signal_type))
-
-ERS_DECLARE_ISSUE_BASE(trigger,
-                       InvalidQueueFatalError,
-                       appfwk::GeneralDAQModuleIssue,
-                       "The " << queueType << " queue was not successfully created.",
-                       ((std::string)name),
-                       ((std::string)queueType))
-} // dunedaq
->>>>>>> 1c3c7c0c
